#!/usr/bin/env python
import numpy as np
import math
import warnings
import matplotlib.pyplot as plt
from numba import float64
from tqdm import tqdm

from tatpulsar.utils.functions import met2mjd, mjd2met, get_parameters, cal_event_gti
from tatpulsar.utils.functions import ccf
from tatpulsar.data.profile import phihist, Profile
from tatpulsar.pulse.residuals import parse_pfiles

__all__ = ['fold', 'fold2d',
           'cal_phase', 'phase_exposure',
           'align_profile', 'merge_aligned_profile', 'fold_lightcurve']

<<<<<<< HEAD

def fold_lightcurve(time, cts, pepoch, f0, f1=0, f2=0, f3=0, f4=0, format='met', nbins=16, dt=1, cts_err=None):

    """
    Fold the pulse profiles from the net light curves.


    Parameters
    ----------
    time : array-like
        the time series of TDB data

    cts : array-like
        the counts of the light curve

    pepoch : float, optional
        time for input frequecy values.
        NOTE: the output frequecy is the frequency at which
        the time of middle of the time interval

    f0 : float, optional
        frequency

    f1 : float, optional
        fdot.

    f2 : float, optional
        the second derivative of frequency

    f3 : float, optional
        the third derivative of frequency

    f4 : float, optional
        the fourth derivative of frequency

    nbins : int
        the bin number of profile. default value is 16

    dt : float
        the bin size of the light curve, default value is 1 s

    cts_err : array-like
        the counts error of the light curve

    format : str, optional
        the format of time and pepoch, "mjd" or "met".
        The default if "met".

    Returns
    -------
    profile : :class:`tatpulsar.data.profile.Profile` object
        return the profile object define in :class:`tatpulsar.data.profile.Profile`
 
    """
    if format == 'mjd':
        if 'telescope' not in kwargs:
            raise IOError("'telescope' must be assigned, used to convert MJD to MET")
        else:
            telescope=kwargs['telescope']
        pepoch = mjd2met(pepoch,
                         telescope=telescope)

    phase = cal_phase(time, pepoch, f0, f1=f1, f2=f2, f3=f3, f4=f4, format='met', phi0=0,
              to_1=True)
    phase_ind = phase // (1. / nbins)
    mk = [phase_ind == j for j in range(nbins)]
    # ---
    bin_time = np.array([len(cts[mk[k]]) * dt for k in range(nbins)])
    # ---
    if cts_err is None:
        bin_cts = np.array([cts[mk[k]].sum() for k in range(nbins)])
        bin_cts_err = np.sqrt(bin_cts)

        bin_cts = bin_cts / bin_time
        bin_cts_err = bin_cts_err / bin_time
    else:
        bin_cts = np.array([cts[mk[k]].sum() for k in range(nbins)])
        bin_cts_err = np.array([np.sqrt((cts_err[mk[k]]**2).sum()) for k in range(nbins)])

        bin_cts = bin_cts / bin_time
        bin_cts_err = bin_cts_err / bin_time

    # ---
    return Profile(bin_cts, error=bin_cts_err, cycles=1)
=======
def fold_lightcurve():
    #aaaaaaaaaaaaaa
    return
>>>>>>> e651221f


def fold(time, parfile=None,
        pepoch=None, f0=None, f1=0, f2=0, f3=0, f4=0, nbins=20,
        phi0=0, gti=None, use_data_gti=False,
        format='met', **kwargs):
    """
    Epoch folding the photon array and return the folded profile.

    Parameters
    ----------
    time : array-like
        the time series of TDB data

    parfile : str ,optional
        read the parameters from parfile

    pepoch : float, optional
        time for input frequecy values.
        NOTE: the output frequecy is the frequency at which
        the time of middle of the time interval

    f0 : float, optional
        frequency

    f1 : float, optional
        fdot.

    f2 : float, optional
        the second derivative of frequency

    f3 : float, optional
        the third derivative of frequency

    f4 : float, optional
        the fourth derivative of frequency

    nbins : int, optional, default is 20
        the bin number of profile. default value is 20

    phi0 : float, optional, default is 0
        the reference phase of the profile, if given,
        the phase is calculated by:

        .. math::
            \phi = \phi - \phi_{0}

    gti : N-darray, optional
        The good time intervals of given data. default is None, if given,
        the exposure correction for each phase bin will be considered.
        You can also use `use_data_gti` parameter to calculate the GTI
        for given `time` array.

    use_data_gti: bool, optional, default is False
        whether calculate the GTI for given `time` (if True the `time`
        must be an array instead of a value).

    format : str, optional
        the format of time and pepoch, "mjd" or "met".
        The default if "met".

        .. warning::
            The format of event array and the reference time should be
            the same time format (MJD or MET).

    Returns
    -------
    profile : :class:`tatpulsar.data.profile.Profile` object
        return the profile object define in :class:`tatpulsar.data.profile.Profile`
    """

    time = float64(time) # transfer the data to Numba float 64 bites

    if parfile is not None:
        frequencies, pepoch, start_time, stop_time = \
                parse_pfiles(parfile)
        f0, f1, f2, f3, f4, *_ = frequencies

        if 'telescope' not in kwargs:
            raise IOError("'telescope' must be assigned, used to convert MJD to MET")
        else:
            telescope=kwargs['telescope']

        pepoch = mjd2met(pepoch,
                         telescope=telescope)
        format = 'met'

    elif (pepoch is None) or (f0 is None):
        raise IOError("Parameters to fold not given, use TEMPO2 parfile or set 'pepoch' and 'f0'")

    if time.size==0:
        raise IOError("Error: Data is empty")

    if use_data_gti:
        gti = cal_event_gti(time, tgap=1)
    if gti is not None:
        exp_cor = phase_exposure(gti,
                                 nbins,
                                 f0, f1, f2, f3, f4=f4,
                                 pepoch=pepoch,
                                 phi0=phi0,
                                 format=format)
    else:
        exp_cor = 1

    phi = cal_phase(time, pepoch, f0, f1=f1, f2=f2, f3=f3, f4=f4, format=format, phi0=phi0)

    ## Use phihist to do histogram
    ## TODO:parse Profile keywords
    profile = phihist(phi, nbins)
    profile_cor = Profile(counts=profile.counts/exp_cor,
                          error=profile.error/exp_cor)
    profile_cor.ref_time = pepoch # store reference time to Profile

    return profile_cor


def cal_phase(time, pepoch, f0, f1=0, f2=0, f3=0, f4=0, format='met', phi0=0,
              to_1=True):
    """
    calculate the phase for given time or time series.

    Parameters
    ----------
    time : array-like
        the time series to calculate the phase. The default format of time is "MET",
        if your input time is in "MJD" format, set ``format`` to 'mjd'

    pepoch : float
        time for input frequecy values. The default format of ``pepoch`` is "MET",
        if your input pepoch is in "MJD" format, set ``format`` to 'mjd'.
        NOTE: the output frequecy is the frequency at which
        the time of middle of the time interval

    f0 : float
        frequency

    f1 : float, optional
        fdot.

    f2 : float, optional
        the second derivative of frequency

    f3 : float, optional
        the third derivative of frequency

    f4 : float, optional
        the fourth derivative of frequency

    format : str, optional, default is 'met'
        The time system of given time and pepoch. Optional input are
        {'met', 'mjd'}

    to_1 : boolean, optional, default is False
        normalize phase from 0 to 1

    Returns
    -------
    phase : array-like
        The phase value for given time and timing parameters
    """

    if format.lower() == 'mjd':
        dt = (time - pepoch)*86400
    elif format.lower() == "met":
        dt= time - pepoch
    phase = f0*dt + \
            0.5*f1*dt**2 + \
            (1/6)*f2*dt**3 + \
            (1/24)*f3*dt**4 + \
            (1/120)*f4*dt**5 - phi0
    if to_1:
        return phase - np.floor(phase)
    return phase

def fold2d(time, y, nseg,
        parfile=None,
        pepoch=None, f0=None, f1=0, f2=0, f3=0, f4=0, nbins=20,
        phi0=0, gti=None, use_data_gti=False,
        format='met'):

    """
    Epoch folding the two array into 2 dimensional histogram

    .. note::
        histogram2d may be implemented in `Profile` object.

    Parameters
    ----------
    time: array-like
        time array
    y: array-like
        another dimensional information of each photon, such as energy channel, or
        time
    nseg: int
        the segment number to uniform split y
    parfile : str ,optional
        read the parameters from parfile
    pepoch : float, optional
        time for input frequecy values.
        NOTE: the output frequecy is the frequency at which
        the time of middle of the time interval
    f0 : float, optional
        frequency
    f1 : float, optional
        fdot.
    f2 : float, optional
        the second derivative of frequency
    f3 : float, optional
        the third derivative of frequency
    f4 : float, optional
        the fourth derivative of frequency
    nbins : int, optional, default is 20
        the bin number of profile. default value is 20
    phi0 : float, optional, default is 0
        the reference phase of the profile, if given,
        the phase is calculated by:

        .. math::
            \phi = \phi - \phi_{0}

    gti : N-darray, optional
        The good time intervals of given data. default is None, if given,
        the exposure correction for each phase bin will be considered.
        You can also use `use_data_gti` parameter to calculate the GTI
        for given `time` array. In fold2d case, gti will apply on each profile
        extended in y dimension.
    use_data_gti: bool, optional, default is False
        whether calculate the GTI for given `time` (if True the `time`
        must be an array instead of a value).
    format : str, optional
        the format of time and pepoch, "mjd" or "met".
        The default if "met".

        .. warning::
            The format of event array and the reference time should be
            the same time format (MJD or MET).

    Raises
    ------
        IOError
            If pepoch, f0, and parfile not given,
            or if data is empty.

    Returns
    -------
    profiles : list
        return a list of Profile object (:class:`tatpulsar.data.profile.Profile`)
    """
    if parfile is not None:
        frequencies, pepoch, start_time, stop_time = \
                parse_pfiles(parfile)
        f0, f1, f2, f3, f4, *_ = frequencies

        if 'telescope' not in kwargs:
            raise IOError("'telescope' must be assigned, used to convert MJD to MET")
        else:
            telescope=kwargs['telescope']

        pepoch = mjd2met(pepoch,
                         telescope=telescope)
        format = 'met'

    elif (pepoch is None) or (f0 is None):
        raise IOError("Parameters to fold not given, use TEMPO2 parfile or set 'pepoch' and 'f0'")

    if time.size==0:
        raise IOError("Error: Data is empty")

    if use_data_gti:
        gti = cal_event_gti(time, tgap=1)
    if gti is not None:
        exp_cor = phase_exposure(gti,
                                 nbins,
                                 f0, f1, f2, f3, f4=f4,
                                 pepoch=pepoch,
                                 phi0=phi0,
                                 format=format)
    else:
        exp_cor = 1

    phase = cal_phase(time, pepoch, f0, f1=f1, f2=f2, f3=f3, f4=f4, format=format, phi0=phi0)
    H, X, Y = np.histogram2d(y, phase, bins=(nseg, nbins))

    #exposure correction and convert to Profile object
    H_tmp = [Profile(x) for x in H]
    H_cor = [Profile(counts=x.counts/exp_cor,
                     error=x.error/exp_cor) for x in H_tmp]

    return H_cor


def phase_exposure(gti, nbins,
                   f0, f1=0, f2=0, f3=0, f4=0,
                   pepoch=0,
                   phi0=0,
                   format='met'):
    """
    calculate the exposure correction coefficients for each phase bin.

    Parameters
    ----------
    gti: ndarray or list
        the list of GTI array, example
        [[gti0_0, gti0_1], [gti1_0, gti1_1], ...]
    nbins : int
        the bin number of profile
    f0 : float
        frequency
    f1 : float, optional
        fdot.
    f2 : float, optional
        the second derivative of frequency
    f3 : float, optional
        the third derivative of frequency
    f4 : float, optional
        the fourth derivative of frequency
    pepoch : float, optional
        time for input frequecy values.
        NOTE: the output frequecy is the frequency at which
        the time of middle of the time interval
    format : str, optional
        the format of time and pepoch, "mjd" or "met".
        The default if "met".

    Returns
    -------
    expo_corr: array-like
        the coeffients for each phase bin to calculate the exposure correction.
        to correction the count in each phase bin, the count (:math:`R(\phi)`) should divide the corresponding
        expo_corr value (:math:`c(\phi)`).
    """
    gti = np.asarray(gti)
    phase_gti = cal_phase(gti, pepoch, f0, f1=f1, f2=f2, f3=f3, f4=f4, format=format, phi0=phi0, to_1=False)

    N_pulse = 0 # the number of fully observed pulse
    phase_bin_edges = np.linspace(0, 1, nbins + 1)
    phase_bin_counts = np.zeros_like(phase_bin_edges[:-1], dtype=np.float64)
    phase_binsize = np.median(np.diff(phase_bin_edges))

    for gti_i in phase_gti:
        phase_start = gti_i[0]
        phase_stop  = gti_i[1]
        phase_start_to1 = phase_start - np.floor(phase_start)
        phase_stop_to1  = phase_stop   - np.floor(phase_stop)
        N_pulse += np.floor(phase_stop - phase_start)

        idx_start = _get_phase_index(phase_start_to1, phase_bin_edges)
        idx_stop  = _get_phase_index(phase_stop_to1, phase_bin_edges)
        if idx_start != (nbins - 1):
            phase_bin_counts[idx_start+1:] += 1
        phase_bin_counts[idx_start] += \
                (phase_bin_edges[idx_start+1] - phase_start_to1)/phase_binsize

        if idx_stop != 0:
            phase_bin_counts[:idx_stop] += 1
        phase_bin_counts[idx_stop] += \
                (phase_stop_to1 - phase_bin_edges[idx_stop])/phase_binsize

    phase_bin_counts += N_pulse


    return phase_bin_counts/phase_bin_counts.max()

def _get_phase_index(phi, phase_bin_edges):
    """
    return the index of given phi value in the phase bin.
    purpose is to find which bin does the phi value located in.
    if the phi value is exact number of phase bin edges, locate that
    phi into the right side bin.
    """
    if phi in phase_bin_edges:
        return np.searchsorted(phase_bin_edges, phi)
    else:
        return np.searchsorted(phase_bin_edges, phi) - 1

def align_profile(profile_list, template):
    """
    use ccf function to align each profile in the list to the given template

    Parameters
    ----------
    profile_list: list of array
        A list of profile. each element in that list is an array of profile
    template: array-like
        the array of template profile.

    Returns
    -------
    new_list: list
        The list of aligned profiles
    """
    if not isinstance(profile_list, list):
        raise TypeError("The profile_list is not a list type")
    if not isinstance(template, np.ndarray):
        raise TypeError("The template profile is not an array")

    new_list = []
    for i in tqdm(range(len(profile_list))):
        y, delay = ccf(template, profile_list[i])
        new_list.append(np.roll(profile_list[i], delay))
    return new_list

def merge_aligned_profile(profile_list, template):
    """
    align each profile in the `profile_list` and return the profile that sum up
    the counts of each profile

    Parameters
    ----------
    profile_list: list of array
        A list of profile. each element in that list is an array of profile
    template: array-like
        the array of template profile.

    Returns
    -------
    new_profile: array
        The array of merged aligned profiles
    """
    new_list = align_profile(profile_list, template)
    return np.sum(np.asarray(new_list), axis=0)<|MERGE_RESOLUTION|>--- conflicted
+++ resolved
@@ -14,8 +14,6 @@
 __all__ = ['fold', 'fold2d',
            'cal_phase', 'phase_exposure',
            'align_profile', 'merge_aligned_profile', 'fold_lightcurve']
-
-<<<<<<< HEAD
 
 def fold_lightcurve(time, cts, pepoch, f0, f1=0, f2=0, f3=0, f4=0, format='met', nbins=16, dt=1, cts_err=None):
 
@@ -100,12 +98,6 @@
 
     # ---
     return Profile(bin_cts, error=bin_cts_err, cycles=1)
-=======
-def fold_lightcurve():
-    #aaaaaaaaaaaaaa
-    return
->>>>>>> e651221f
-
 
 def fold(time, parfile=None,
         pepoch=None, f0=None, f1=0, f2=0, f3=0, f4=0, nbins=20,
